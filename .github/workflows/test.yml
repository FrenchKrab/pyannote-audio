name: Tests

on:
  push:
    branches: [ develop, develop2, develop3 ]
  pull_request:
    branches: [ develop, develop2, develop3 ]

jobs:
  build:
    timeout-minutes: 20
    runs-on: ${{ matrix.os }}
    strategy:
      matrix:
        os: [ubuntu-latest]
        python-version: [3.7, 3.8, 3.9]
    steps:
    - uses: actions/checkout@v2
    - name: Set up Python ${{ matrix.python-version }}
      uses: actions/setup-python@v2
      with:
        python-version: ${{ matrix.python-version }}
    - name: Install libsndfile
      if: matrix.os == 'ubuntu-latest'
      run: |
        sudo apt-get install libsndfile1
    - name: Install pyannote.audio
      run: |
          pip install -e .[dev,testing]
    - name: Test with pytest
      run: |
          export PYANNOTE_DATABASE_CONFIG=$GITHUB_WORKSPACE/tests/data/database.yml
<<<<<<< HEAD
          pytest --cov-report=xml
=======
          pytest --cov-report=xml
    - name: Upload coverage to Codecov
      uses: codecov/codecov-action@v1
      with:
        file: ./coverage.xml
        env_vars: PYTHON
        name: codecov-pyannote-audio
        fail_ci_if_error: false
>>>>>>> 7ead17e8
<|MERGE_RESOLUTION|>--- conflicted
+++ resolved
@@ -30,15 +30,4 @@
     - name: Test with pytest
       run: |
           export PYANNOTE_DATABASE_CONFIG=$GITHUB_WORKSPACE/tests/data/database.yml
-<<<<<<< HEAD
-          pytest --cov-report=xml
-=======
-          pytest --cov-report=xml
-    - name: Upload coverage to Codecov
-      uses: codecov/codecov-action@v1
-      with:
-        file: ./coverage.xml
-        env_vars: PYTHON
-        name: codecov-pyannote-audio
-        fail_ci_if_error: false
->>>>>>> 7ead17e8
+          pytest --cov-report=xml