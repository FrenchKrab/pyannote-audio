--- conflicted
+++ resolved
@@ -207,12 +207,8 @@
         self.augmentation = augmentation
         self.metrics = metrics
 
-<<<<<<< HEAD
-    def get_default_validation_metric(
-=======
     @property
     def default_validation_metric(
->>>>>>> 4d84f5f5
         self,
     ) -> Union[Metric, Sequence[Metric], Dict[str, Metric]]:
         """Used to get validation metrics when none is provided by the user
@@ -253,20 +249,12 @@
     def setup_loss_func(self):
         pass
 
-<<<<<<< HEAD
-    def get_val_metric_prefix(self) -> str:
-        return f"{self.ACRONYM}@val_"
-
-    def get_default_val_metric_name(self, metric: Union[Metric, Type]) -> str:
-        prefix = self.get_val_metric_prefix()
-=======
     @property
     def val_metric_prefix(self) -> str:
         return f"{self.ACRONYM}@val_"
 
     def get_default_val_metric_name(self, metric: Union[Metric, Type]) -> str:
         prefix = self.get_val_metric_prefix
->>>>>>> 4d84f5f5
         mn = Task.get_metric_name(metric)
         return f"{prefix}{mn}"
 
@@ -283,16 +271,6 @@
     def setup_validation_metric(self) -> Metric:
         metricsarg = self.metrics
         if self.metrics is None:
-<<<<<<< HEAD
-            metricsarg = self.get_default_validation_metric()
-
-        if isinstance(metricsarg, Metric):
-            metricsarg = [metricsarg]
-        # If the metrics' names are not given, generate them automatically
-        if not isinstance(metricsarg, dict):
-            metricsarg = {Task.get_metric_name(m): m for m in self.metrics}
-        return MetricCollection(metricsarg, prefix=self.get_val_metric_prefix())
-=======
             metricsarg = self.default_validation_metric
 
         # Convert metricargs to a list, if it is a single Metric
@@ -303,7 +281,6 @@
         if not isinstance(metricsarg, dict):
             metricsarg = {Task.get_metric_name(m): m for m in metricsarg}
         return MetricCollection(metricsarg, prefix=self.val_metric_prefix)
->>>>>>> 4d84f5f5
 
     def train__iter__(self):
         # will become train_dataset.__iter__ method
