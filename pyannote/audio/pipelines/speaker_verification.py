--- conflicted
+++ resolved
@@ -30,11 +30,8 @@
 import torch.nn.functional as F
 import torchaudio
 import torchaudio.compliance.kaldi as kaldi
-<<<<<<< HEAD
-=======
 from huggingface_hub import hf_hub_download
 from huggingface_hub.utils import RepositoryNotFoundError
->>>>>>> ad8a9e9d
 from torch.nn.utils.rnn import pad_sequence
 
 from pyannote.audio import Inference, Model, Pipeline
@@ -401,11 +398,7 @@
 
     Usage
     -----
-<<<<<<< HEAD
-    >>> get_embedding = WeSpeakerPretrainedSpeakerEmbedding("wespeaker.xxxx.onnx")
-=======
     >>> get_embedding = WeSpeakerPretrainedSpeakerEmbedding("hbredin/wespeaker-voxceleb-resnet34-LM")
->>>>>>> ad8a9e9d
     >>> assert waveforms.ndim == 3
     >>> batch_size, num_channels, num_samples = waveforms.shape
     >>> assert num_channels == 1
@@ -420,11 +413,7 @@
 
     def __init__(
         self,
-<<<<<<< HEAD
-        embedding: Text = "speechbrain/spkrec-ecapa-voxceleb",
-=======
         embedding: Text = "hbredin/wespeaker-voxceleb-resnet34-LM",
->>>>>>> ad8a9e9d
         device: torch.device = None,
     ):
         if not ONNX_IS_AVAILABLE:
@@ -434,8 +423,6 @@
 
         super().__init__()
 
-<<<<<<< HEAD
-=======
         if not Path(embedding).exists():
             try:
                 embedding = hf_hub_download(
@@ -447,7 +434,6 @@
                     f"Could not find '{embedding}' on huggingface.co nor on local disk."
                 )
 
->>>>>>> ad8a9e9d
         self.embedding = embedding
 
         self.to(device or torch.device("cpu"))
@@ -461,9 +447,6 @@
         if device.type == "cpu":
             providers = ["CPUExecutionProvider"]
         elif device.type == "cuda":
-<<<<<<< HEAD
-            providers = ["CUDAExecutionProvider"]
-=======
             providers = [
                 (
                     "CUDAExecutionProvider",
@@ -472,7 +455,6 @@
                     },
                 )
             ]
->>>>>>> ad8a9e9d
         else:
             warnings.warn(
                 f"Unsupported device type: {device.type}, falling back to CPU"
