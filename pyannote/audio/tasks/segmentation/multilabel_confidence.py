# MIT License
#
# Copyright (c) 2020- CNRS
#
# Permission is hereby granted, free of charge, to any person obtaining a copy
# of this software and associated documentation files (the "Software"), to deal
# in the Software without restriction, including without limitation the rights
# to use, copy, modify, merge, publish, distribute, sublicense, and/or sell
# copies of the Software, and to permit persons to whom the Software is
# furnished to do so, subject to the following conditions:
#
# The above copyright notice and this permission notice shall be included in all
# copies or substantial portions of the Software.
#
# THE SOFTWARE IS PROVIDED "AS IS", WITHOUT WARRANTY OF ANY KIND, EXPRESS OR
# IMPLIED, INCLUDING BUT NOT LIMITED TO THE WARRANTIES OF MERCHANTABILITY,
# FITNESS FOR A PARTICULAR PURPOSE AND NONINFRINGEMENT. IN NO EVENT SHALL THE
# AUTHORS OR COPYRIGHT HOLDERS BE LIABLE FOR ANY CLAIM, DAMAGES OR OTHER
# LIABILITY, WHETHER IN AN ACTION OF CONTRACT, TORT OR OTHERWISE, ARISING FROM,
# OUT OF OR IN CONNECTION WITH THE SOFTWARE OR THE USE OR OTHER DEALINGS IN THE
# SOFTWARE.

from pyexpat import model
from typing import Dict, List, Literal, Optional, Sequence, Text, Tuple, Union

import numpy as np
import torch
import torch.nn.functional as F
from einops import rearrange
from pyannote.core import Segment, SlidingWindow, SlidingWindowFeature
from pyannote.database import Protocol
from pyannote.database.protocol import SegmentationProtocol
from torch_audiomentations.core.transforms_interface import BaseWaveformTransform
from torchmetrics import Metric, CalibrationError, MetricCollection

from pyannote.audio.tasks import MultiLabelSegmentation
from pyannote.audio.core.task import Problem, Resolution, Specifications
from pyannote.audio.tasks.segmentation.multilabel import Loggable


class MultiLabelSegmentationConfidence(MultiLabelSegmentation):
    """Generic multi-label segmentation

    Multi-label segmentation is the process of detecting temporal intervals
    when a specific audio class is active.

    Example use cases include speaker tracking, gender (male/female)
    classification, or audio event detection.

    Parameters
    ----------
    protocol : Protocol
        pyannote.database protocol
    classes : List[str], optional
        List of classes. Defaults to the list of classes available in the training set.
    duration : float, optional
        Chunks duration. Defaults to 2s.
    warm_up : float or (float, float), optional
        Use that many seconds on the left- and rightmost parts of each chunk
        to warm up the model. While the model does process those left- and right-most
        parts, only the remaining central part of each chunk is used for computing the
        loss during training, and for aggregating scores during inference.
        Defaults to 0. (i.e. no warm-up).
    balance: str, optional
        When provided, training samples are sampled uniformly with respect to that key.
        For instance, setting `balance` to "uri" will make sure that each file will be
        equally represented in the training samples.
    weight: str, optional
        When provided, use this key to as frame-wise weight in loss function.
    batch_size : int, optional
        Number of training samples per batch. Defaults to 32.
    num_workers : int, optional
        Number of workers used for generating training samples.
        Defaults to multiprocessing.cpu_count() // 2.
    pin_memory : bool, optional
        If True, data loaders will copy tensors into CUDA pinned
        memory before returning them. See pytorch documentation
        for more details. Defaults to False.
    augmentation : BaseWaveformTransform, optional
        torch_audiomentations waveform transform, used by dataloader
        during training.
    metric : optional
        Validation metric(s). Can be anything supported by torchmetrics.MetricCollection.
        Defaults to AUROC (area under the ROC curve).
    """

    def __init__(
        self,
        protocol: Protocol,
        budget: Union[float, List[float]] = 0.3,
        forced_exploration_ratio: float = 0.5,  # ratio of the batch that wont be affected by the confidence "cheating"
        lambda_multiplier: float = 0.99,  # how fast should we adjust lambda
        pred_to_conf: Literal[
            "rescale", "offset"
        ] = "rescale",  # how to convert prediction to confidence
        metric_confpred: Optional[
            Union[Metric, Sequence[Metric], Dict[str, Metric]]
        ] = None,
        # normal args
        classes: Optional[List[str]] = None,
        duration: float = 2.0,
        warm_up: Union[float, Tuple[float, float]] = 0.0,
        balance: Text = None,
        weight: Text = None,
        batch_size: int = 32,
        num_workers: int = None,
        pin_memory: bool = False,
        augmentation: BaseWaveformTransform = None,
        metric: Union[Metric, Sequence[Metric], Dict[str, Metric]] = None,
        metric_classwise: Union[Metric, Sequence[Metric], Dict[str, Metric]] = None,
        loggables: List[Loggable] = None,
    ):
        if not isinstance(protocol, SegmentationProtocol):
            raise ValueError(
                f"MultiLabelSegmentation task expects a SegmentationProtocol but you gave {type(protocol)}. "
            )

        super().__init__(
            protocol,
            duration=duration,
            warm_up=warm_up,
            batch_size=batch_size,
            num_workers=num_workers,
            pin_memory=pin_memory,
            augmentation=augmentation,
            metric=metric,
            metric_classwise=metric_classwise,
            balance=balance,
            weight=weight,
            classes=classes,
            loggables=loggables,
        )

        if not isinstance(budget, list) and not isinstance(budget, float):
            raise ValueError(
                f"budget should be a float or a list of floats, but you gave {type(budget)}."
            )

        self._budget_og = budget
        self.lambda_multiplier = lambda_multiplier
        self.forced_exploration_ratio = forced_exploration_ratio
        self.pred_to_conf = pred_to_conf

        self.metric_confpred = (
            metric_confpred
            if metric_confpred is not None
            else self.default_metric_confpred()
        )

    def training_step(self, batch, batch_idx: int):
        X = batch["X"]
        model_output = self.model(X)
        y_true = batch["y"]

        dedicated_conf_outputs = model_output.shape[2] - len(self.classes)
        if dedicated_conf_outputs > 0:
            y_pred = model_output[:, :, :-dedicated_conf_outputs]
            y_confidence = model_output[:, :, -dedicated_conf_outputs:]
        else:
            y_pred = model_output
            if self.pred_to_conf == "rescale":
                y_confidence = torch.abs(model_output - 0.5) / 0.5
            elif self.pred_to_conf == "offset":
                y_confidence = torch.abs(model_output - 0.5) + 0.5
            elif self.pred_to_conf == "prediction":
                # same as offset ?
                y_confidence = torch.where(
                    model_output <= 0.5, 1 - model_output, model_output
                )

        assert y_pred.shape == y_true.shape

        # TODO: add support for frame weights
        # TODO: add support for class weights

        # mask (frame, class) index for which label is missing
        mask: torch.Tensor = y_true != -1
        y_pred_labelled = y_pred[mask]
        y_true_labelled = y_true[mask]
        y_confidence_labelled = y_confidence[mask]

        y_pred_cheated = (
            y_confidence_labelled * y_pred_labelled
            + (1 - y_confidence_labelled) * y_true_labelled
        )
        forced_exploration_count = int(self.forced_exploration_ratio * self.batch_size)
        y_pred_cheated[:forced_exploration_count] = y_pred_labelled[
            :forced_exploration_count
        ]

        loss_l = F.binary_cross_entropy(
            y_pred_cheated, y_true_labelled.type(torch.float)
        )
        # for each confidence output, mean all logs of confidences where label is present
        # (= mean of logs of all confidence weighted by presence of label)

        loss_c = (
            rearrange(-torch.log(y_confidence), "b f c -> c (f b)")
            * rearrange(mask, "b f c -> c (f b)")
        ).sum(dim=1) / mask.sum()

        loss_c_final = (self.lmbda.to(loss_c.device) * loss_c).sum()
        loss = loss_l + loss_c_final

        self.model.log(
            f"loss/train",
            loss,
            on_step=False,
            on_epoch=True,
            prog_bar=True,
            logger=True,
        )

        self.model.log(
            f"loss/train_cheated_bce",
            loss_l,
            on_step=False,
            on_epoch=True,
            prog_bar=True,
            logger=True,
        )

        for loss_c_individual, lmbda_individual, name in zip(loss_c, self.lmbda, self.classes):
            self.model.log(
                f"train/loss_confidence-{name}",
                loss_c_individual,
                on_step=False,
                on_epoch=True,
                prog_bar=True,
                logger=True,
            )

            self.model.log(
                f"train/lambda-{name}",
                lmbda_individual,
                on_step=True,
                on_epoch=False,
                prog_bar=True,
                logger=True,
            )

        with torch.no_grad():
            self.lmbda = torch.where(
                self.budget > loss_c.to(self.budget.device),
                self.lmbda * self.lambda_multiplier,
                self.lmbda * (1 / self.lambda_multiplier),
            )

        return {"loss": loss}

    def validation_step(self, batch, batch_idx: int):
        X = batch["X"]
        model_output = self.model(X)

        dedicated_conf_outputs = model_output.shape[2] - len(self.classes)
        if dedicated_conf_outputs > 0:
            y_pred = model_output[:, :, :-dedicated_conf_outputs]
            y_true = batch["y"]
            y_confidence = model_output[:, :, -dedicated_conf_outputs:]
        else:
            y_pred = model_output
            y_true = batch["y"]
            if self.pred_to_conf == "rescale":
                y_confidence = torch.abs(model_output - 0.5) / 0.5
            elif self.pred_to_conf == "offset":
                y_confidence = torch.abs(model_output - 0.5) + 0.5
        assert y_pred.shape == y_true.shape

        # TODO: add support for frame weights
        # TODO: add support for class weights

        # TODO: compute metrics for each class separately

        # mask (frame, class) index for which label is missing
        mask: torch.Tensor = y_true != -1
        y_pred_labelled = y_pred[mask]
        y_true_labelled = y_true[mask]
        y_confidence_labelled = y_confidence[mask]

        y_pred_cheated = (
            y_confidence_labelled * y_pred_labelled
            + (1 - y_confidence_labelled) * y_true_labelled
        )

        loss_real_bce = F.binary_cross_entropy(
            y_pred_labelled, y_true_labelled.type(torch.float)
        )
        loss_l = F.binary_cross_entropy(
            y_pred_cheated, y_true_labelled.type(torch.float)
        )
        loss_c = (
            rearrange(-torch.log(y_confidence), "b f c -> c (f b)")
            * rearrange(mask, "b f c -> c (f b)")
        ).sum(dim=1) / mask.sum()

        # log loggables
        loggable_data = {
            "X": X,
            "y_pred": y_pred_labelled,
            "y_true": y_true_labelled,
            "y_conf": y_confidence,
        }
        for loggable in self.loggables:
            if loggable.update_in == "val":
                loggable.update(loggable_data)
            if loggable.compute_on == "step":
                loggable.log(self.model.loggers, self.model.current_epoch, batch_idx)
                loggable.clear()

        # log metrics per class
        for class_id, class_name in enumerate(self.classes):
            mask: torch.Tensor = y_true[..., class_id] != -1
            if mask.sum() == 0:
                continue

            y_pred_labelled = y_pred[..., class_id][mask]
            y_true_labelled = y_true[..., class_id][mask]

            metric = self.model.validation_metric_classwise[class_name]
            metric(
                y_pred_labelled,
                y_true_labelled,
            )

            self.model.log_dict(
                metric,
                on_step=False,
                on_epoch=True,
                prog_bar=True,
                logger=True,
            )

            # log val confidence metric
            y_conf_labelled = y_confidence[..., class_id][mask]

            classwise_conf_metric = self.model.val_confpred_metric[class_name]
            classwise_conf_metric(
                y_conf_labelled,
                (y_true_labelled == (y_pred_labelled > 0.5).int()),
            )
            self.model.log_dict(
                classwise_conf_metric,
                on_step=False,
                on_epoch=True,
                prog_bar=True,
                logger=True,
            )

        self.model.validation_metric(
            y_pred.reshape((-1, y_pred.shape[-1])).squeeze(),
            y_true.reshape((-1, y_pred.shape[-1])).squeeze(),
        )

        self.model.log_dict(
            self.model.validation_metric,
            on_step=False,
            on_epoch=True,
            prog_bar=True,
            logger=True,
        )

        self.model.log(
            f"loss/val_cheated_bce",
            loss_l,
            on_step=False,
            on_epoch=True,
            prog_bar=True,
            logger=True,
        )
        self.model.log(
            f"loss/val",
            loss_real_bce,
            on_step=False,
            on_epoch=True,
            prog_bar=True,
            logger=True,
        )

        for loss_c_individual, name in zip(loss_c, self.classes):
            self.model.log(
                f"loss/val_confidence_{name}",
                loss_c_individual,
                on_step=False,
                on_epoch=True,
                prog_bar=True,
                logger=True,
            )
        return {"loss": loss_real_bce}

    def default_metric_confpred(self):
        return {
            "ECE_L1": CalibrationError("binary", norm="l1"),
            "ECE_L2": CalibrationError("binary", norm="l2"),
            "ECE_max": CalibrationError("binary", norm="max"),
        }

    def setup_validation_metric(self):
        super().setup_validation_metric()

        num_conf = self.model.hparams.confidence["num_classes"]
        if num_conf != len(self.classes):
            raise ValueError(
                f"Unsupported number of confidence outputs, # of confidences ({num_conf}) should be == # of classes ({len(self.classes)})"
            )

        # add support for more metrics
        self.model.val_confpred_metric = torch.nn.ModuleDict(
            {
                cname: MetricCollection(
                    {
                        mname: metric.clone()
                        for mname, metric in self.metric_confpred.items()
                    },
<<<<<<< HEAD
                    prefix=f"{cname}/CONFPRED/",
=======
                    prefix=f"{cname}/",
                    postfix="_confpred",
>>>>>>> 9ffe849f
                )
                for cname in self.classes
            }
        )

        # TODO: move this somewhere more appropriate
        if isinstance(self._budget_og, float):
            self.budget = torch.ones(num_conf, requires_grad=False) * self._budget_og
        elif isinstance(self._budget_og, list):
            self.budget = torch.Tensor(self._budget_og, requires_grad=False)
        elif isinstance(self._budget_og, torch.Tensor):
            self.budget = self._budget_og
        self.budget = self.budget.to(self.model.device)

        self.lmbda = torch.ones(
            num_conf,
            requires_grad=False,
            device=self.model.device,
        )

    @property
    def val_monitor(self):
        """Quantity (and direction) to monitor

        Useful for model checkpointing or early stopping.

        Returns
        -------
        monitor : str
            Name of quantity to monitor.
        mode : {'min', 'max}
            Minimize

        See also
        --------
        pytorch_lightning.callbacks.ModelCheckpoint
        pytorch_lightning.callbacks.EarlyStopping
        """

        return f"loss/val", "min"<|MERGE_RESOLUTION|>--- conflicted
+++ resolved
@@ -411,12 +411,8 @@
                         mname: metric.clone()
                         for mname, metric in self.metric_confpred.items()
                     },
-<<<<<<< HEAD
-                    prefix=f"{cname}/CONFPRED/",
-=======
                     prefix=f"{cname}/",
-                    postfix="_confpred",
->>>>>>> 9ffe849f
+                    postfix="_CONFPRED",
                 )
                 for cname in self.classes
             }
