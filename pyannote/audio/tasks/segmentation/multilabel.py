# MIT License
#
# Copyright (c) 2020- CNRS
#
# Permission is hereby granted, free of charge, to any person obtaining a copy
# of this software and associated documentation files (the "Software"), to deal
# in the Software without restriction, including without limitation the rights
# to use, copy, modify, merge, publish, distribute, sublicense, and/or sell
# copies of the Software, and to permit persons to whom the Software is
# furnished to do so, subject to the following conditions:
#
# The above copyright notice and this permission notice shall be included in all
# copies or substantial portions of the Software.
#
# THE SOFTWARE IS PROVIDED "AS IS", WITHOUT WARRANTY OF ANY KIND, EXPRESS OR
# IMPLIED, INCLUDING BUT NOT LIMITED TO THE WARRANTIES OF MERCHANTABILITY,
# FITNESS FOR A PARTICULAR PURPOSE AND NONINFRINGEMENT. IN NO EVENT SHALL THE
# AUTHORS OR COPYRIGHT HOLDERS BE LIABLE FOR ANY CLAIM, DAMAGES OR OTHER
# LIABILITY, WHETHER IN AN ACTION OF CONTRACT, TORT OR OTHERWISE, ARISING FROM,
# OUT OF OR IN CONNECTION WITH THE SOFTWARE OR THE USE OR OTHER DEALINGS IN THE
# SOFTWARE.

<<<<<<< HEAD
from typing import Callable, Dict, List, Literal, Optional, Sequence, Text, Tuple, Union

import numpy as np
import torch
import torch.nn.functional as F
from pyannote.core import Segment, SlidingWindowFeature
=======
from functools import cached_property
import math
from typing import Dict, List, Literal, Optional, Sequence, Text, Tuple, Union
import numpy as np
import torch
import torch.nn.functional as F
from pyannote.core import Segment, SlidingWindow, SlidingWindowFeature
from pyannote.audio.torchmetrics.classification.calibration_error import BinaryCalibrationErrorUniform
>>>>>>> 111023db
from pyannote.database import Protocol
from pyannote.database.protocol import SegmentationProtocol
from torch.utils.tensorboard.writer import SummaryWriter
from torch_audiomentations.core.transforms_interface import BaseWaveformTransform
<<<<<<< HEAD
from torchmetrics import Metric
from einops import rearrange

from pyannote.audio.core.task import (
    Postcalls,
    Problem,
    Resolution,
    Specifications,
    Task,
)
from pyannote.audio.tasks.segmentation.mixins import SegmentationTaskMixin


class PseudoLabelTeacher(Postcalls):
    def __init__(
        self,
        teacher,
        selection_per: Literal["frame", "chunk"] = "chunk",
        per_chunk_reduction=torch.mean,
        threshold: float = None,
        quantile: float = None,
        weighting_function: Callable = None,
        replace_targets: bool = True,
    ):
        super().__init__()
        self.teacher = teacher
        if threshold is not None and quantile is not None:
            return ValueError("Only one of threshold and quantile can be provided.")
        self.selection_per = selection_per
        self.threshold = threshold
        self.quantile = quantile
        self.weighting_function = weighting_function
        self.per_chunk_reduction = per_chunk_reduction
        self.replace_targets = replace_targets

    @torch.no_grad()
    def _get_teacher_output(self, x: torch.Tensor) -> torch.Tensor:
        return self.teacher(waveforms=x.to(self.teacher.device)).to(x.device)

    def _inplace_filter_with_threshold(
        self, t: torch.Tensor, threshold: Union[float, torch.Tensor]
    ):
        if isinstance(threshold, float):
            threshold = torch.ones(t.shape[2], device=t.device) * threshold

        if self.selection_per == "frame":
            discarded_mask = (t < threshold) & (t > 1 - threshold)
            t[discarded_mask] = -1
        elif self.selection_per == "chunk":
            # average along the time dimension : compute reducted confidence tensor of shape (batch_size, n_classes)
            # then the corresponding mask (batch_size, n_classes)-shaped, finally apply it to t (batch_size, n_frames, n_classes)
            reducted = self.per_chunk_reduction(t, dim=1)
            discarded_mask = (reducted < threshold) & (reducted > 1 - threshold)
            t.swapaxes(1, 2)[discarded_mask] = -1

    def collate_fn_pre_augment(self, collated: dict, stage: str) -> dict:
        if stage != "train":
            return collated

        result = collated.copy()

        y_hat = self._get_teacher_output(collated["X"])
        result["y_hat"] = y_hat

        # If we threshold, only keep pseudolabel with confidence over the threshold
        if self.threshold is not None:
            self._inplace_filter_with_threshold(y_hat, self.threshold)

        # If we compute per quantile
        if self.quantile is not None:
            per_label_quantile = rearrange(y_hat, "b f c -> (b f) c").quantile(
                self.quantile, dim=0
            )
            _inplace_filter_with_threshold(y_hat, per_label_quantile)

        # If we have a weighting function
        if self.weighting_function is not None:
            weights = self.weighting_function(y_hat)
            result["weights"] = weights

        return result
=======
from torchmetrics import (
    CalibrationError,
    F1Score,
    Metric,
    Precision,
    Recall,
    MetricCollection,
)
from pytorch_lightning.loggers import TensorBoardLogger

from pyannote.audio.core.task import Problem, Resolution, Specifications, Task
from pyannote.audio.tasks.segmentation.mixins import SegmentationTaskMixin


class Loggable:
    def __init__(
        self,
        name: str = "Histogram",
        update_in: Literal["train", "val"] = "val",
        log_on: Literal["step", "epoch"] = "epoch",
    ):
        self.name = name
        self.update_in = update_in
        self.compute_on = log_on

    # TODO: use kwargs ? also, pass task/model in calls
    def update(
        self,
        data: dict,
    ):
        raise NotImplementedError()

    def log(self, loggers: list, current_epoch: int, batch_idx: int):
        raise NotImplementedError()

    def clear(self):
        raise NotImplementedError()


class LoggableHistogram(Loggable):
    def __init__(
        self,
        bins: torch.Tensor,
        values_field: str = "y_pred",
        name: str = "Histogram",
        update_in: Literal["train", "val"] = "val",
    ):
        super().__init__(
            name=name,
            update_in=update_in,
            log_on="epoch",
        )
        self.bins = bins
        self.values_field = values_field

        self.clear()  # initialize all state values

    def _get_values(self, data) -> torch.Tensor:
        return data[self.values_field]

    @torch.inference_mode()
    def update(self, data):
        values = self._get_values(data).flatten()
        if values.shape[0] == 0:
            return

        hist, _ = torch.histogram(values.float().cpu(), bins=self.bins, density=False)
        self.num += len(values)
        self.totals += hist
        self.min = min(self.min, values.min().item())
        self.max = max(self.max, values.max().item())
        self.sum += values.sum()
        self.sum_square += values.dot(values)

    def log(self, loggers: list, current_epoch: int, batch_idx: int):
        for logger in loggers:
            if isinstance(logger, TensorBoardLogger):
                experiment: SummaryWriter = logger.experiment
                experiment.add_histogram_raw(
                    self.name,
                    min=self.min,
                    max=self.max,
                    num=self.num,
                    sum=self.sum,
                    sum_squares=self.sum_square,
                    bucket_limits=self.bins[1:],
                    bucket_counts=self.totals,
                    global_step=current_epoch,
                )

    def clear(self):
        self.totals = torch.zeros(len(self.bins) - 1)
        self.num = 0
        self.sum = 0
        self.sum_square = 0
        self.min = math.inf
        self.max = -math.inf
>>>>>>> 111023db


class MultiLabelSegmentation(SegmentationTaskMixin, Task):
    """Generic multi-label segmentation

    Multi-label segmentation is the process of detecting temporal intervals
    when a specific audio class is active.

    Example use cases include speaker tracking, gender (male/female)
    classification, or audio event detection.

    Parameters
    ----------
    protocol : Protocol
        pyannote.database protocol
    classes : List[str], optional
        List of classes. Defaults to the list of classes available in the training set.
    duration : float, optional
        Chunks duration. Defaults to 2s.
    warm_up : float or (float, float), optional
        Use that many seconds on the left- and rightmost parts of each chunk
        to warm up the model. While the model does process those left- and right-most
        parts, only the remaining central part of each chunk is used for computing the
        loss during training, and for aggregating scores during inference.
        Defaults to 0. (i.e. no warm-up).
    balance: str, optional
        When provided, training samples are sampled uniformly with respect to that key.
        For instance, setting `balance` to "uri" will make sure that each file will be
        equally represented in the training samples.
    weight: str, optional
        When provided, use this key to as frame-wise weight in loss function.
    batch_size : int, optional
        Number of training samples per batch. Defaults to 32.
    num_workers : int, optional
        Number of workers used for generating training samples.
        Defaults to multiprocessing.cpu_count() // 2.
    pin_memory : bool, optional
        If True, data loaders will copy tensors into CUDA pinned
        memory before returning them. See pytorch documentation
        for more details. Defaults to False.
    augmentation : BaseWaveformTransform, optional
        torch_audiomentations waveform transform, used by dataloader
        during training.
    metric : optional
        Multilabel validation metric(s). Can be anything supported by torchmetrics.MetricCollection.
        Make sure to not compute the metric on targets == -1 (ignore_index=-1) if the validation set has missing labels.
        Defaults to F1+Precision+Recall in macro mode.
    metric_classwise: Union[Metric, Sequence[Metric], Dict[str, Metric]], optional
        Validation metric(s) to compute for each class (binary). Can be anything supported by torchmetrics.MetricCollection.
        Defaults to F1+Precision+Recall.
    """

    def __init__(
        self,
        protocol: Protocol,
        classes: Optional[List[str]] = None,
        duration: float = 2.0,
        warm_up: Union[float, Tuple[float, float]] = 0.0,
        balance: Text = None,
        weight: Text = None,
        batch_size: int = 32,
        num_workers: int = None,
        pin_memory: bool = False,
        augmentation: BaseWaveformTransform = None,
        metric: Union[Metric, Sequence[Metric], Dict[str, Metric]] = None,
<<<<<<< HEAD
        postcalls: Postcalls = None,
=======
        metric_classwise: Union[Metric, Sequence[Metric], Dict[str, Metric]] = None,
        loggables: List[Loggable] = None,
>>>>>>> 111023db
    ):
        if not isinstance(protocol, SegmentationProtocol):
            raise ValueError(
                f"MultiLabelSegmentation task expects a SegmentationProtocol but you gave {type(protocol)}. "
            )

        super().__init__(
            protocol,
            duration=duration,
            warm_up=warm_up,
            batch_size=batch_size,
            num_workers=num_workers,
            pin_memory=pin_memory,
            augmentation=augmentation,
            metric=metric,
            postcalls=postcalls,
        )

        self.balance = balance
        self.weight = weight
        self.classes = classes
        self._metric_classwise = metric_classwise

        if loggables is None:
            loggables = []
        elif isinstance(loggables, Loggable):
            loggables = [loggables]
        self.loggables = loggables

        # task specification depends on the data: we do not know in advance which
        # classes should be detected. therefore, we postpone the definition of
        # specifications to setup()

    def setup(self):
        super().setup()

        self.specifications = Specifications(
            classes=self.classes,
            problem=Problem.MULTI_LABEL_CLASSIFICATION,
            resolution=Resolution.FRAME,
            duration=self.duration,
            min_duration=self.min_duration,
            warm_up=self.warm_up,
        )

    def prepare_chunk(self, file_id: int, start_time: float, duration: float):
        """Prepare chunk for multi-label segmentation

        Parameters
        ----------
        file_id : int
            File index
        start_time : float
            Chunk start time
        duration : float
            Chunk duration.

        Returns
        -------
        sample : dict
            Dictionary containing the chunk data with the following keys:
            - `X`: waveform
            - `y`: target (see Notes below)
            - `meta`:
                - `database`: database index
                - `file`: file index

        Notes
        -----
        y is a trinary matrix with shape (num_frames, num_classes):
            -  0: class is inactive
            -  1: class is active
            - -1: we have no idea

        """

        file = self.get_file(file_id)

        chunk = Segment(start_time, start_time + duration)

        sample = dict()
        sample["X"], _ = self.model.audio.crop(file, chunk, duration=duration)
        # gather all annotations of current file
        annotations = self.annotations[self.annotations["file_id"] == file_id]

        # gather all annotations with non-empty intersection with current chunk
        chunk_annotations = annotations[
            (annotations["start"] < chunk.end) & (annotations["end"] > chunk.start)
        ]

        # discretize chunk annotations at model output resolution
        start = np.maximum(chunk_annotations["start"], chunk.start) - chunk.start
        start_idx = np.floor(start / self.model.example_output.frames.step).astype(int)
        end = np.minimum(chunk_annotations["end"], chunk.end) - chunk.start
        end_idx = np.ceil(end / self.model.example_output.frames.step).astype(int)

        # frame-level targets (-1 for un-annotated classes)
        y = -np.ones(
            (self.model.example_output.num_frames, len(self.classes)), dtype=np.int8
        )
        y[:, self.annotated_classes[file_id]] = 0
        for start, end, label in zip(
            start_idx, end_idx, chunk_annotations["global_label_idx"]
        ):
            y[start:end, label] = 1

        sample["y"] = SlidingWindowFeature(
            y, self.model.example_output.frames, labels=self.classes
        )

        metadata = self.metadata[file_id]
        sample["meta"] = {key: metadata[key] for key in metadata.dtype.names}
        sample["meta"]["file"] = file_id

        return sample

    def training_step(self, batch, batch_idx: int):
        X = batch["X"]
        y_pred = self.model(X)
        y_true = batch["y"]
        assert y_pred.shape == y_true.shape

        # TODO: add support for frame weights
        # TODO: add support for class weights

        # mask (frame, class) index for which label is missing
        mask: torch.Tensor = y_true != -1
        y_pred = y_pred[mask]
        y_true = y_true[mask]
        loss = F.binary_cross_entropy(y_pred, y_true.type(torch.float))

        # skip batch if something went wrong for some reason
        if torch.isnan(loss):
            return None

        self.model.log(
            "loss/train",
            loss,
            on_step=False,
            on_epoch=True,
            prog_bar=False,
            logger=True,
        )
        return {"loss": loss}

    def validation_step(self, batch, batch_idx: int):
        X = batch["X"]
        y_pred = self.model(X)
        y_true = batch["y"]
        assert y_pred.shape == y_true.shape

        # TODO: add support for frame weights
        # TODO: add support for class weights

        # mask (frame, class) index for which label is missing
        mask: torch.Tensor = y_true != -1
        y_pred_labelled = y_pred[mask]
        y_true_labelled = y_true[mask]
        loss = F.binary_cross_entropy(
            y_pred_labelled, y_true_labelled.type(torch.float)
        )

        # log global metric (multilabel)
        self.model.validation_metric(
            y_pred.reshape((-1, y_pred.shape[-1])),
            y_true.reshape((-1, y_true.shape[-1])),
        )
        self.model.log_dict(
            self.model.validation_metric,
            on_step=False,
            on_epoch=True,
            prog_bar=True,
            logger=True,
        )

        loggable_data = {
            "X": X,
            "y_pred": y_pred_labelled,
            "y_true": y_true_labelled,
        }
        for loggable in self.loggables:
            if loggable.update_in == "val":
                loggable.update(loggable_data)
            if loggable.compute_on == "step":
                loggable.log(self.model.loggers, self.model.current_epoch, batch_idx)
                loggable.clear()

        # log metrics per class
        for class_id, class_name in enumerate(self.classes):
            mask: torch.Tensor = y_true[..., class_id] != -1
            if mask.sum() == 0:
                continue

            y_pred_labelled = y_pred[..., class_id][mask]
            y_true_labelled = y_true[..., class_id][mask]

            metric = self.model.validation_metric_classwise[class_name]
            metric(
                y_pred_labelled,
                y_true_labelled,
            )

            self.model.log_dict(
                metric,
                on_step=False,
                on_epoch=True,
                prog_bar=True,
                logger=True,
            )

        # log losses
        self.model.log(
            "loss/val",
            loss,
            on_step=False,
            on_epoch=True,
            prog_bar=True,
            logger=True,
        )
        return {"loss": loss}

    def on_validation_end(self):
        super().on_validation_end()
        for loggable in self.loggables:
            if loggable.compute_on == "epoch":
                loggable.log(self.model.loggers, self.model.current_epoch, -1)
                loggable.clear()

    def default_metric(
        self,
    ) -> Union[Metric, Sequence[Metric], Dict[str, Metric]]:
        class_count = len(self.classes)
        if class_count > 1:  # multilabel
            return [
                F1Score(
                    task="multilabel",
                    num_labels=class_count,
                    ignore_index=-1,
                    average="macro",
                ),
                Precision(
                    task="multilabel",
                    num_labels=class_count,
                    ignore_index=-1,
                    average="macro",
                ),
                Recall(
                    task="multilabel",
                    num_labels=class_count,
                    ignore_index=-1,
                    average="macro",
                ),
            ]
        else:
            # Binary classification, this case is handled by the per-class metric, see 'default_metric_per_class'/'metric_classwise'
            return []

    def default_metric_classwise(
        self,
    ) -> Union[Metric, Sequence[Metric], Dict[str, Metric]]:
        return [
            F1Score(task="binary"),
            Precision(task="binary"),
            Recall(task="binary"),
            CalibrationError(task="binary"),
            # BinaryCalibrationErrorUniform(),
        ]

    @cached_property
    def metric_classwise(self) -> MetricCollection:
        if self._metric_classwise is None:
            self._metric_classwise = self.default_metric_classwise()

        return MetricCollection(self._metric_classwise)

    def setup_validation_metric(self):
        # setup global/multilabel validation metric
        super().setup_validation_metric()

        # and then setup validation metric per class / classwise metrics
        metric = self.metric_classwise
        if metric is None:
            return

        self.model.validation_metric_classwise = torch.nn.ModuleDict().to(
            self.model.device
        )
        for class_name in self.classes:
            self.model.validation_metric_classwise[class_name] = metric.clone(
                prefix=f"{class_name}-"
            )

    @property
    def val_monitor(self):
        """Quantity (and direction) to monitor

        Useful for model checkpointing or early stopping.

        Returns
        -------
        monitor : str
            Name of quantity to monitor.
        mode : {'min', 'max}
            Minimize

        See also
        --------
        pytorch_lightning.callbacks.ModelCheckpoint
        pytorch_lightning.callbacks.EarlyStopping
        """

        return "ValLoss", "min"<|MERGE_RESOLUTION|>--- conflicted
+++ resolved
@@ -20,30 +20,28 @@
 # OUT OF OR IN CONNECTION WITH THE SOFTWARE OR THE USE OR OTHER DEALINGS IN THE
 # SOFTWARE.
 
-<<<<<<< HEAD
+import math
+from functools import cached_property
 from typing import Callable, Dict, List, Literal, Optional, Sequence, Text, Tuple, Union
 
 import numpy as np
 import torch
 import torch.nn.functional as F
-from pyannote.core import Segment, SlidingWindowFeature
-=======
-from functools import cached_property
-import math
-from typing import Dict, List, Literal, Optional, Sequence, Text, Tuple, Union
-import numpy as np
-import torch
-import torch.nn.functional as F
+from einops import rearrange
 from pyannote.core import Segment, SlidingWindow, SlidingWindowFeature
-from pyannote.audio.torchmetrics.classification.calibration_error import BinaryCalibrationErrorUniform
->>>>>>> 111023db
 from pyannote.database import Protocol
 from pyannote.database.protocol import SegmentationProtocol
+from pytorch_lightning.loggers import TensorBoardLogger
 from torch.utils.tensorboard.writer import SummaryWriter
 from torch_audiomentations.core.transforms_interface import BaseWaveformTransform
-<<<<<<< HEAD
-from torchmetrics import Metric
-from einops import rearrange
+from torchmetrics import (
+    CalibrationError,
+    F1Score,
+    Metric,
+    MetricCollection,
+    Precision,
+    Recall,
+)
 
 from pyannote.audio.core.task import (
     Postcalls,
@@ -53,6 +51,9 @@
     Task,
 )
 from pyannote.audio.tasks.segmentation.mixins import SegmentationTaskMixin
+from pyannote.audio.torchmetrics.classification.calibration_error import (
+    BinaryCalibrationErrorUniform,
+)
 
 
 class PseudoLabelTeacher(Postcalls):
@@ -123,19 +124,6 @@
             result["weights"] = weights
 
         return result
-=======
-from torchmetrics import (
-    CalibrationError,
-    F1Score,
-    Metric,
-    Precision,
-    Recall,
-    MetricCollection,
-)
-from pytorch_lightning.loggers import TensorBoardLogger
-
-from pyannote.audio.core.task import Problem, Resolution, Specifications, Task
-from pyannote.audio.tasks.segmentation.mixins import SegmentationTaskMixin
 
 
 class Loggable:
@@ -221,7 +209,6 @@
         self.sum_square = 0
         self.min = math.inf
         self.max = -math.inf
->>>>>>> 111023db
 
 
 class MultiLabelSegmentation(SegmentationTaskMixin, Task):
@@ -287,12 +274,9 @@
         pin_memory: bool = False,
         augmentation: BaseWaveformTransform = None,
         metric: Union[Metric, Sequence[Metric], Dict[str, Metric]] = None,
-<<<<<<< HEAD
         postcalls: Postcalls = None,
-=======
         metric_classwise: Union[Metric, Sequence[Metric], Dict[str, Metric]] = None,
         loggables: List[Loggable] = None,
->>>>>>> 111023db
     ):
         if not isinstance(protocol, SegmentationProtocol):
             raise ValueError(
