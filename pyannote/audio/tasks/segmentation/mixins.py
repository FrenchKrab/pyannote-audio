# MIT License
#
# Copyright (c) 2020- CNRS
#
# Permission is hereby granted, free of charge, to any person obtaining a copy
# of this software and associated documentation files (the "Software"), to deal
# in the Software without restriction, including without limitation the rights
# to use, copy, modify, merge, publish, distribute, sublicense, and/or sell
# copies of the Software, and to permit persons to whom the Software is
# furnished to do so, subject to the following conditions:
#
# The above copyright notice and this permission notice shall be included in all
# copies or substantial portions of the Software.
#
# THE SOFTWARE IS PROVIDED "AS IS", WITHOUT WARRANTY OF ANY KIND, EXPRESS OR
# IMPLIED, INCLUDING BUT NOT LIMITED TO THE WARRANTIES OF MERCHANTABILITY,
# FITNESS FOR A PARTICULAR PURPOSE AND NONINFRINGEMENT. IN NO EVENT SHALL THE
# AUTHORS OR COPYRIGHT HOLDERS BE LIABLE FOR ANY CLAIM, DAMAGES OR OTHER
# LIABILITY, WHETHER IN AN ACTION OF CONTRACT, TORT OR OTHERWISE, ARISING FROM,
# OUT OF OR IN CONNECTION WITH THE SOFTWARE OR THE USE OR OTHER DEALINGS IN THE
# SOFTWARE.

import itertools
import math
import random
import warnings
from typing import Dict, Optional, Sequence, Text, Union

import matplotlib.pyplot as plt
import numpy as np
import torch
from pyannote.core import Segment, SlidingWindowFeature
from torch.utils.data._utils.collate import default_collate
from torchmetrics import AUROC, Metric

from pyannote.audio.core.io import AudioFile
from pyannote.audio.core.task import Problem
from pyannote.audio.utils.random import create_rng_for_worker


class SegmentationTaskMixin:
    """Methods common to most segmentation tasks"""

    def setup(self, stage: Optional[str] = None):

        # ==================================================================
        # PREPARE TRAINING DATA
        # ==================================================================

        self._train = []
        self._train_metadata = dict()

        for f in self.protocol.train():

            file = dict()

            for key, value in f.items():

                # keep track of unique labels in self._train_metadata["annotation"]
                if key == "annotation":
                    for label in value.labels():
                        self._train_metadata.setdefault("annotation", set()).add(label)

                # pass "audio" entry as it is
                elif key == "audio":
                    pass

                # remove segments shorter than chunks from "annotated" entry
                elif key == "annotated":
                    value = [
                        segment for segment in value if segment.duration > self.duration
                    ]
                    file["_annotated_duration"] = sum(
                        segment.duration for segment in value
                    )

                # keey track of unique text-like entries (incl. "uri" and "database")
                # and pass them as they are
                elif isinstance(value, Text):
                    self._train_metadata.setdefault(key, set()).add(value)

                # pass score-like entries as they are
                elif isinstance(value, SlidingWindowFeature):
                    pass

                else:
                    msg = (
                        f"Protocol '{self.protocol.name}' defines a '{key}' entry of type {type(value)} "
                        f"which we do not know how to handle."
                    )
                    warnings.warn(msg)

                file[key] = value

            self._train.append(file)

        self._train_metadata = {
            key: sorted(values) for key, values in self._train_metadata.items()
        }

        # ==================================================================
        # PREPARE VALIDATION DATA
        # ==================================================================

        if not self.has_validation:
            return

        self._validation = []

        for f in self.protocol.development():

            for segment in f["annotated"]:

                if segment.duration < self.duration:
                    continue

                num_chunks = round(segment.duration // self.duration)

                for c in range(num_chunks):
                    start_time = segment.start + c * self.duration
                    chunk = Segment(start_time, start_time + self.duration)
                    self._validation.append((f, chunk))

        random.shuffle(self._validation)

    def default_metric(
        self,
    ) -> Union[Metric, Sequence[Metric], Dict[str, Metric]]:
        """Returns macro-average of the area under the ROC curve"""

        num_classes = len(self.specifications.classes)
        return AUROC(num_classes, pos_label=1, average="macro", compute_on_step=False)

    def adapt_y(self, one_hot_y: np.ndarray) -> np.ndarray:
        raise NotImplementedError(
            f"{self.__class__.__name__} must implement the `adapt_y` method."
        )

<<<<<<< HEAD
    @property
    def chunk_labels(self) -> Optional[List[Text]]:
        """Ordered list of labels
        Override this method to make `prepare_chunk` use a specific
        ordered list of labels when extracting frame-wise labels.
        See `prepare_chunk` source code for details.
        """
        return None

=======
>>>>>>> b577aed2
    def prepare_chunk(
        self,
        file: AudioFile,
        chunk: Segment,
        duration: float = None,
    ) -> dict:
        """Extract audio chunk and corresponding frame-wise labels
        Parameters
        ----------
        file : AudioFile
            Audio file.
        chunk : Segment
            Audio chunk.
        duration : float, optional
            Fix chunk duration to avoid rounding errors. Defaults to self.duration
<<<<<<< HEAD
        stage : {"train", "val"}
            "train" for training step, "val" for validation step
=======

>>>>>>> b577aed2
        Returns
        -------
        sample : dict
            Dictionary with the following keys:
            X : np.ndarray
                Audio chunk as (num_samples, num_channels) array.
            y : SlidingWindowFeature
                Frame-wise labels as (num_frames, num_labels) array.

        """

        sample = dict()

        # read (and resample if needed) audio chunk
        duration = duration or self.duration
        sample["X"], _ = self.model.audio.crop(file, chunk, duration=duration)

        # use model introspection to predict how many frames it will output
        num_samples = sample["X"].shape[1]
        num_frames, _ = self.model.introspection(num_samples)
        resolution = duration / num_frames

        # discretize annotation, using model resolution
        sample["y"] = file["annotation"].discretize(
            support=chunk, resolution=resolution, duration=duration
        )

        return sample

    def train__iter__helper(self, rng: random.Random, **domain_filter):
        """Iterate over training samples with optional domain filtering
        Parameters
        ----------
        rng : random.Random
            Random number generator
        domain_filter : dict, optional
            When provided (as {domain_key: domain_value} dict), filter training files so that
            only files such as file[domain_key] == domain_value are used for generating chunks.
        Yields
        ------
        chunk : dict
            Training chunks.
        """

        train = self._train

        try:
            domain_key, domain_value = domain_filter.popitem()
        except KeyError:
            domain_key = None

        if domain_key is not None:
            train = [f for f in train if f[domain_key] == domain_value]

        while True:

            # select one file at random (with probability proportional to its annotated duration)
            file, *_ = rng.choices(
                train,
                weights=[f["_annotated_duration"] for f in train],
                k=1,
            )

            # select one annotated region at random (with probability proportional to its duration)
            segment, *_ = rng.choices(
                file["annotated"],
                weights=[s.duration for s in file["annotated"]],
                k=1,
            )

            # select one chunk at random (with uniform distribution)
            start_time = rng.uniform(segment.start, segment.end - self.duration)
            chunk = Segment(start_time, start_time + self.duration)

            yield self.prepare_chunk(file, chunk, duration=self.duration)

    def train__iter__(self):
        """Iterate over training samples
        Yields
        ------
        dict:
            X: (time, channel)
                Audio chunks.
            y: (frame, )
                Frame-level targets. Note that frame < time.
                `frame` is infered automagically from the
                example model output.
            ...
        """

        # create worker-specific random number generator
        rng = create_rng_for_worker(self.model.current_epoch)

        balance = getattr(self, "balance", None)
        if balance is None:
            chunks = self.train__iter__helper(rng)

        else:
            chunks_by_domain = {
                domain: self.train__iter__helper(rng, **{balance: domain})
                for domain in self._train_metadata[balance]
            }

        while True:

            if balance is not None:
                domain = rng.choice(self._train_metadata[balance])
                chunks = chunks_by_domain[domain]

            # generate random chunk
            yield next(chunks)

    def collate_X(self, batch) -> torch.Tensor:
        return default_collate([b["X"] for b in batch])

    def collate_y(self, batch) -> torch.Tensor:

        # gather common set of labels
        # b["y"] is a SlidingWindowFeature instance
        labels = sorted(set(itertools.chain(*(b["y"].labels for b in batch))))

        batch_size, num_frames, num_labels = (
            len(batch),
            len(batch[0]["y"]),
            len(labels),
        )
        Y = np.zeros((batch_size, num_frames, num_labels), dtype=np.int64)

        for i, b in enumerate(batch):
            for local_idx, label in enumerate(b["y"].labels):
                global_idx = labels.index(label)
                Y[i, :, global_idx] = b["y"].data[:, local_idx]

        return torch.from_numpy(Y)

    def adapt_y(self, collated_y: torch.Tensor) -> torch.Tensor:
        return collated_y

    def collate_fn(self, batch, stage="train"):
        """Collate function used for most segmentation tasks

        This function does the following:
        * stack waveforms into a (batch_size, num_channels, num_samples) tensor batch["X"])
        * apply augmentation when in "train" stage
        * convert targets into a (batch_size, num_frames, num_classes) tensor batch["y"]
        * collate any other keys that might be present in the batch using pytorch default_collate function

        Parameters
        ----------
        batch : list of dict
            List of training samples.

        Returns
        -------
        batch : dict
            Collated batch as {"X": torch.Tensor, "y": torch.Tensor} dict.
        """

        # collate X
        collated_X = self.collate_X(batch)

        # collate y
        collated_y = self.collate_y(batch)

        # apply augmentation (only in "train" stage)
        self.augmentation.train(mode=(stage == "train"))
        augmented = self.augmentation(
            samples=collated_X,
            sample_rate=self.model.hparams.sample_rate,
            targets=collated_y.unsqueeze(1),
        )

        return {"X": augmented.samples, "y": self.adapt_y(augmented.targets.squeeze(1))}

    def train__len__(self):
        # Number of training samples in one epoch
        duration = sum(file["_annotated_duration"] for file in self._train)
        return max(self.batch_size, math.ceil(duration / self.duration))

    def val__getitem__(self, idx):
        f, chunk = self._validation[idx]
        return self.prepare_chunk(f, chunk, duration=self.duration)

    def val__len__(self):
        return len(self._validation)

    def validation_step(self, batch, batch_idx: int):
        """Compute validation area under the ROC curve
        Parameters
        ----------
        batch : dict of torch.Tensor
            Current batch.
        batch_idx: int
            Batch index.
        """

        X, y = batch["X"], batch["y"]
        # X = (batch_size, num_channels, num_samples)
        # y = (batch_size, num_frames, num_classes) or (batch_size, num_frames)

        y_pred = self.model(X)
        _, num_frames, _ = y_pred.shape
        # y_pred = (batch_size, num_frames, num_classes)

        # - remove warm-up frames
        # - downsample remaining frames
        warm_up_left = round(self.warm_up[0] / self.duration * num_frames)
        warm_up_right = round(self.warm_up[1] / self.duration * num_frames)
        preds = y_pred[:, warm_up_left : num_frames - warm_up_right : 10]
        target = y[:, warm_up_left : num_frames - warm_up_right : 10]

        # torchmetrics tries to be smart about the type of machine learning problem
        # pyannote.audio is more explicit so we have to reshape target and preds for
        # torchmetrics to be happy... more details can be found here:
        # https://torchmetrics.readthedocs.io/en/latest/references/modules.html#input-types

        if self.specifications.problem == Problem.BINARY_CLASSIFICATION:
            # target: shape (batch_size, num_frames), type binary
            # preds:  shape (batch_size, num_frames, 1), type float

            # torchmetrics expects:
            # target: shape (batch_size,), type binary
            # preds:  shape (batch_size,), type float

            self.model.validation_metric(
                preds.reshape(-1),
                target.reshape(-1),
            )

        elif self.specifications.problem == Problem.MULTI_LABEL_CLASSIFICATION:
            # target: shape (batch_size, num_frames, num_classes), type binary
            # preds:  shape (batch_size, num_frames, num_classes), type float

            # torchmetrics expects
            # target: shape (batch_size, num_classes, ...), type binary
            # preds:  shape (batch_size, num_classes, ...), type float

            self.model.validation_metric(
                torch.transpose(preds, 1, 2),
                torch.transpose(target, 1, 2),
            )

        elif self.specifications.problem == Problem.MONO_LABEL_CLASSIFICATION:
            # TODO: implement when pyannote.audio gets its first mono-label segmentation task
            raise NotImplementedError()

        self.model.log_dict(
            self.model.validation_metric,
            on_step=False,
            on_epoch=True,
            prog_bar=True,
            logger=True,
        )

        # log first batch visualization every 2^n epochs.
        if (
            self.model.current_epoch == 0
            or math.log2(self.model.current_epoch) % 1 > 0
            or batch_idx > 0
        ):
            return

        # visualize first 9 validation samples of first batch in Tensorboard
        X = X.cpu().numpy()
        y = y.float().cpu().numpy()
        y_pred = y_pred.cpu().numpy()

        # prepare 3 x 3 grid (or smaller if batch size is smaller)
        num_samples = min(self.batch_size, 9)
        nrows = math.ceil(math.sqrt(num_samples))
        ncols = math.ceil(num_samples / nrows)
        fig, axes = plt.subplots(
            nrows=2 * nrows, ncols=ncols, figsize=(8, 5), squeeze=False
        )

        # reshape target so that there is one line per class when plotting it
        y[y == 0] = np.NaN
        if len(y.shape) == 2:
            y = y[:, :, np.newaxis]
        y *= np.arange(y.shape[2])

        # plot each sample
        for sample_idx in range(num_samples):

            # find where in the grid it should be plotted
            row_idx = sample_idx // nrows
            col_idx = sample_idx % ncols

            # plot target
            ax_ref = axes[row_idx * 2 + 0, col_idx]
            sample_y = y[sample_idx]
            ax_ref.plot(sample_y)
            ax_ref.set_xlim(0, len(sample_y))
            ax_ref.set_ylim(-1, sample_y.shape[1])
            ax_ref.get_xaxis().set_visible(False)
            ax_ref.get_yaxis().set_visible(False)

            # plot predictions
            ax_hyp = axes[row_idx * 2 + 1, col_idx]
            sample_y_pred = y_pred[sample_idx]
            ax_hyp.axvspan(0, warm_up_left, color="k", alpha=0.5, lw=0)
            ax_hyp.axvspan(
                num_frames - warm_up_right, num_frames, color="k", alpha=0.5, lw=0
            )
            ax_hyp.plot(sample_y_pred)
            ax_hyp.set_ylim(-0.1, 1.1)
            ax_hyp.set_xlim(0, len(sample_y))
            ax_hyp.get_xaxis().set_visible(False)

        plt.tight_layout()

        self.model.logger.experiment.add_figure(
            f"{self.logging_prefix}ValSamples", fig, self.model.current_epoch
        )

        plt.close(fig)<|MERGE_RESOLUTION|>--- conflicted
+++ resolved
@@ -136,18 +136,6 @@
             f"{self.__class__.__name__} must implement the `adapt_y` method."
         )
 
-<<<<<<< HEAD
-    @property
-    def chunk_labels(self) -> Optional[List[Text]]:
-        """Ordered list of labels
-        Override this method to make `prepare_chunk` use a specific
-        ordered list of labels when extracting frame-wise labels.
-        See `prepare_chunk` source code for details.
-        """
-        return None
-
-=======
->>>>>>> b577aed2
     def prepare_chunk(
         self,
         file: AudioFile,
@@ -163,12 +151,6 @@
             Audio chunk.
         duration : float, optional
             Fix chunk duration to avoid rounding errors. Defaults to self.duration
-<<<<<<< HEAD
-        stage : {"train", "val"}
-            "train" for training step, "val" for validation step
-=======
-
->>>>>>> b577aed2
         Returns
         -------
         sample : dict
