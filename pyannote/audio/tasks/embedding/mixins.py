--- conflicted
+++ resolved
@@ -25,16 +25,16 @@
 
 import torch
 import torch.nn.functional as F
-from torchmetrics import AUROC, Metric
-from tqdm import tqdm
-
-from pyannote.audio.core.task import Problem, Resolution, Specifications, Task
-from pyannote.audio.utils.random import create_rng_for_worker
 from pyannote.core import Segment
 from pyannote.database.protocol import (
     SpeakerDiarizationProtocol,
     SpeakerVerificationProtocol,
 )
+from torchmetrics import AUROC, Metric
+from tqdm import tqdm
+
+from pyannote.audio.core.task import Problem, Resolution, Specifications, Task
+from pyannote.audio.utils.random import create_rng_for_worker
 
 
 class SupervisedRepresentationLearningTaskMixin:
@@ -296,11 +296,7 @@
         if self.has_validation and self.metrics is None:
 
             if isinstance(self.protocol, SpeakerVerificationProtocol):
-<<<<<<< HEAD
-                return Task.get_default_metric_name(AUROC), "max"
-=======
                 return Task.get_default_val_metric_name(AUROC), "max"
->>>>>>> bac13506
 
             elif isinstance(self.protocol, SpeakerDiarizationProtocol):
                 return None, "min"
