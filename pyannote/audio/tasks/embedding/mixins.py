# MIT License
#
# Copyright (c) 2020-2021 CNRS
#
# Permission is hereby granted, free of charge, to any person obtaining a copy
# of this software and associated documentation files (the "Software"), to deal
# in the Software without restriction, including without limitation the rights
# to use, copy, modify, merge, publish, distribute, sublicense, and/or sell
# copies of the Software, and to permit persons to whom the Software is
# furnished to do so, subject to the following conditions:
#
# The above copyright notice and this permission notice shall be included in all
# copies or substantial portions of the Software.
#
# THE SOFTWARE IS PROVIDED "AS IS", WITHOUT WARRANTY OF ANY KIND, EXPRESS OR
# IMPLIED, INCLUDING BUT NOT LIMITED TO THE WARRANTIES OF MERCHANTABILITY,
# FITNESS FOR A PARTICULAR PURPOSE AND NONINFRINGEMENT. IN NO EVENT SHALL THE
# AUTHORS OR COPYRIGHT HOLDERS BE LIABLE FOR ANY CLAIM, DAMAGES OR OTHER
# LIABILITY, WHETHER IN AN ACTION OF CONTRACT, TORT OR OTHERWISE, ARISING FROM,
# OUT OF OR IN CONNECTION WITH THE SOFTWARE OR THE USE OR OTHER DEALINGS IN THE
# SOFTWARE.

import math
from typing import Dict, Optional, Sequence, Union

import torch
import torch.nn.functional as F
<<<<<<< HEAD
=======
from torchmetrics import AUROC, Metric
from tqdm import tqdm

from pyannote.audio.core.task import Problem, Resolution, Specifications, Task
from pyannote.audio.utils.random import create_rng_for_worker
>>>>>>> 4d84f5f5
from pyannote.core import Segment
from pyannote.database.protocol import (
    SpeakerDiarizationProtocol,
    SpeakerVerificationProtocol,
)
from torchmetrics import AUROC, Metric
from tqdm import tqdm

from pyannote.audio.core.task import Problem, Resolution, Specifications, Task
from pyannote.audio.utils.random import create_rng_for_worker


class SupervisedRepresentationLearningTaskMixin:
    """Methods common to most supervised representation tasks"""

    # batch_size = num_classes_per_batch x num_chunks_per_class

    @property
    def num_classes_per_batch(self) -> int:
        if hasattr(self, "num_classes_per_batch_"):
            return self.num_classes_per_batch_
        return self.batch_size // self.num_chunks_per_class

    @num_classes_per_batch.setter
    def num_classes_per_batch(self, num_classes_per_batch: int):
        self.num_classes_per_batch_ = num_classes_per_batch

    @property
    def num_chunks_per_class(self) -> int:
        if hasattr(self, "num_chunks_per_class_"):
            return self.num_chunks_per_class_
        return self.batch_size // self.num_classes_per_batch

    @num_chunks_per_class.setter
    def num_chunks_per_class(self, num_chunks_per_class: int):
        self.num_chunks_per_class_ = num_chunks_per_class

    @property
    def batch_size(self) -> int:
        if hasattr(self, "batch_size_"):
            return self.batch_size_
        return self.num_chunks_per_class * self.num_classes_per_batch

    @batch_size.setter
    def batch_size(self, batch_size: int):
        self.batch_size_ = batch_size

    def setup(self, stage: Optional[str] = None):

        # loop over the training set, remove annotated regions shorter than
        # chunk duration, and keep track of the reference annotations, per class.

        self._train = dict()

        desc = f"Loading {self.protocol.name} training labels"
        for f in tqdm(iterable=self.protocol.train(), desc=desc, unit="file"):

            for klass in f["annotation"].labels():

                # keep class's (long enough) speech turns...
                speech_turns = [
                    segment
                    for segment in f["annotation"].label_timeline(klass)
                    if segment.duration > self.min_duration
                ]

                # skip if there is no speech turns left
                if not speech_turns:
                    continue

                # ... and their total duration
                duration = sum(segment.duration for segment in speech_turns)

                # add class to the list of classes
                if klass not in self._train:
                    self._train[klass] = list()

                self._train[klass].append(
                    {
                        "uri": f["uri"],
                        "audio": f["audio"],
                        "duration": duration,
                        "speech_turns": speech_turns,
                    }
                )

        self.specifications = Specifications(
            problem=Problem.REPRESENTATION,
            resolution=Resolution.CHUNK,
            duration=self.duration,
            classes=sorted(self._train),
        )

        if not self.has_validation:
            return

        if isinstance(self.protocol, SpeakerVerificationProtocol):
            self._validation = list(self.protocol.development_trial())

<<<<<<< HEAD
    def get_default_validation_metric(
=======
    @property
    def default_validation_metric(
>>>>>>> 4d84f5f5
        self,
    ) -> Union[Metric, Sequence[Metric], Dict[str, Metric]]:
        return AUROC(compute_on_step=False)

    def train__iter__(self):
        """Iterate over training samples

        Yields
        ------
        X: (time, channel)
            Audio chunks.
        y: int
            Speaker index.
        """

        # create worker-specific random number generator
        rng = create_rng_for_worker(self.model.current_epoch)

        classes = list(self.specifications.classes)

        batch_duration = rng.uniform(self.min_duration, self.duration)
        num_samples = 0

        while True:

            # shuffle classes so that we don't always have the same
            # groups of classes in a batch (which might be especially
            # problematic for contrast-based losses like contrastive
            # or triplet loss.
            rng.shuffle(classes)

            for klass in classes:

                # class index in original sorted order
                y = self.specifications.classes.index(klass)

                # multiple chunks per class
                for _ in range(self.num_chunks_per_class):

                    # select one file at random (with probability proportional to its class duration)
                    file, *_ = rng.choices(
                        self._train[klass],
                        weights=[f["duration"] for f in self._train[klass]],
                        k=1,
                    )

                    # select one speech turn at random (with probability proportional to its duration)
                    speech_turn, *_ = rng.choices(
                        file["speech_turns"],
                        weights=[s.duration for s in file["speech_turns"]],
                        k=1,
                    )

                    # if speech turn is too short, pad with zeros
                    if speech_turn.duration < batch_duration:
                        X, _ = self.model.audio.crop(file, speech_turn)
                        num_missing_frames = (
                            math.floor(batch_duration * self.model.audio.sample_rate)
                            - X.shape[1]
                        )
                        left_pad = rng.randint(0, num_missing_frames)
                        X = F.pad(X, (left_pad, num_missing_frames - left_pad))

                    # if it is long enough, select chunk at random
                    else:
                        start_time = rng.uniform(
                            speech_turn.start, speech_turn.end - batch_duration
                        )
                        chunk = Segment(start_time, start_time + batch_duration)

                        X, _ = self.model.audio.crop(
                            file,
                            chunk,
                            duration=batch_duration,
                        )

                    yield {"X": X, "y": y}

                    num_samples += 1
                    if num_samples == self.batch_size:
                        batch_duration = rng.uniform(self.min_duration, self.duration)
                        num_samples = 0

    def train__len__(self):
        duration = sum(
            datum["duration"] for data in self._train.values() for datum in data
        )
        avg_chunk_duration = 0.5 * (self.min_duration + self.duration)
        return max(self.batch_size, math.ceil(duration / avg_chunk_duration))

    def training_step(self, batch, batch_idx: int):

        X, y = batch["X"], batch["y"]
        loss = self.model.loss_func(self.model(X), y)

        self.model.log(
            f"{self.ACRONYM}@train_loss",
            loss,
            on_step=False,
            on_epoch=True,
            prog_bar=True,
            logger=True,
        )
        return {"loss": loss}

    def val__getitem__(self, idx):
        if isinstance(self.protocol, SpeakerVerificationProtocol):
            trial = self._validation[idx]

            data = dict()
            for idx in [1, 2]:
                file = trial[f"file{idx:d}"]
                duration = self.model.audio.get_duration(file)
                if duration > self.duration:
                    middle = Segment(
                        0.5 * duration - 0.5 * self.duration,
                        0.5 * duration + 0.5 * self.duration,
                    )
                    X, _ = self.model.audio.crop(file, middle, duration=self.duration)
                else:
                    X, _ = self.model.audio(file)
                    num_missing_frames = (
                        math.floor(self.duration * self.model.audio.sample_rate)
                        - X.shape[1]
                    )
                    X = F.pad(X, (0, num_missing_frames))
                data[f"X{idx:d}"] = X
            data["y"] = trial["reference"]

            return data

        elif isinstance(self.protocol, SpeakerDiarizationProtocol):
            pass

    def val__len__(self):

        if isinstance(self.protocol, SpeakerVerificationProtocol):
            return len(self._validation)

        elif isinstance(self.protocol, SpeakerDiarizationProtocol):
            return 0

    def validation_step(self, batch, batch_idx: int):

        if isinstance(self.protocol, SpeakerVerificationProtocol):

            with torch.no_grad():
                emb1 = self.model(batch["X1"]).detach()
                emb2 = self.model(batch["X2"]).detach()
                y_pred = F.cosine_similarity(emb1, emb2)

            y_true = batch["y"]
            self.model.validation_metric(y_pred, y_true)

            self.model.log_dict(
                self.model.validation_metric,
                on_step=False,
                on_epoch=True,
                prog_bar=True,
                logger=True,
            )

        elif isinstance(self.protocol, SpeakerDiarizationProtocol):
            pass

    @property
    def val_monitor(self):

        if self.has_validation and self.metrics is None:

            if isinstance(self.protocol, SpeakerVerificationProtocol):
                return Task.get_default_val_metric_name(AUROC), "max"

            elif isinstance(self.protocol, SpeakerDiarizationProtocol):
                return None, "min"

        else:
            return None, "min"<|MERGE_RESOLUTION|>--- conflicted
+++ resolved
@@ -25,14 +25,6 @@
 
 import torch
 import torch.nn.functional as F
-<<<<<<< HEAD
-=======
-from torchmetrics import AUROC, Metric
-from tqdm import tqdm
-
-from pyannote.audio.core.task import Problem, Resolution, Specifications, Task
-from pyannote.audio.utils.random import create_rng_for_worker
->>>>>>> 4d84f5f5
 from pyannote.core import Segment
 from pyannote.database.protocol import (
     SpeakerDiarizationProtocol,
@@ -132,12 +124,8 @@
         if isinstance(self.protocol, SpeakerVerificationProtocol):
             self._validation = list(self.protocol.development_trial())
 
-<<<<<<< HEAD
-    def get_default_validation_metric(
-=======
     @property
     def default_validation_metric(
->>>>>>> 4d84f5f5
         self,
     ) -> Union[Metric, Sequence[Metric], Dict[str, Metric]]:
         return AUROC(compute_on_step=False)
