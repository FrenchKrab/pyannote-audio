--- conflicted
+++ resolved
@@ -25,17 +25,15 @@
     OverlappedSpeechDetection,
 )
 
-from .segmentation.multilabel import MultiLabelSegmentation   # isort:skip
+from .segmentation.multilabel import MultiLabelSegmentation  # isort:skip
 from .segmentation.segmentation import Segmentation  # isort:skip
-<<<<<<< HEAD
 
 from .segmentation.unsupervised_segmentation import (  # isort:skip
     UnsupervisedSegmentation,
 )
 
-=======
->>>>>>> 7ead17e8
 from .embedding.arcface import SupervisedRepresentationLearningWithArcFace  # isort:skip
+
 SpeakerEmbedding = SupervisedRepresentationLearningWithArcFace
 
 __all__ = [
