# Changelog

## Version 3.0.1 (2023-09-28)

  - fix(pipeline): fix WeSpeaker GPU support

## Version 3.0.0 (2023-09-26)

### Features and improvements

  - feat(pipeline): send pipeline to device with `pipeline.to(device)`
  - feat(pipeline): add `return_embeddings` option to `SpeakerDiarization` pipeline
  - feat(pipeline): make `segmentation_batch_size` and `embedding_batch_size` mutable in `SpeakerDiarization` pipeline (they now default to `1`)
  - feat(pipeline): add progress hook to pipelines
  - feat(task): add [powerset](https://www.isca-speech.org/archive/interspeech_2023/plaquet23_interspeech.html) support to `SpeakerDiarization` task
  - feat(task): add support for multi-task models
  - feat(task): add support for label scope in speaker diarization task
  - feat(task): add support for missing classes in multi-label segmentation task
  - feat(model): add segmentation model based on torchaudio self-supervised representation
  - feat(pipeline): check version compatibility at load time
  - improve(task): load metadata as tensors rather than pyannote.core instances
  - improve(task): improve error message on missing specifications

### Breaking changes

  - BREAKING(task): rename `Segmentation` task to `SpeakerDiarization`
<<<<<<< HEAD
  - BREAKING(task): remove support for variable chunk duration for segmentation tasks
  - BREAKING(pipeline): pipeline defaults to CPU (use `pipeline.to(device)`)
  - BREAKING(pipeline): remove `SpeakerSegmentation` pipeline (use `SpeakerDiarization` pipeline)
  - BREAKING(pipeline): remove support for `FINCHClustering` and `HiddenMarkovModelClustering`
=======
  - BREAKING(pipeline): pipeline defaults to CPU (use `pipeline.to(device)`)
  - BREAKING(pipeline): remove `SpeakerSegmentation` pipeline (use `SpeakerDiarization` pipeline)
>>>>>>> ad8a9e9d
  - BREAKING(pipeline): remove `segmentation_duration` parameter from `SpeakerDiarization` pipeline (defaults to `duration` of segmentation model)
  - BREAKING(task): remove support for variable chunk duration for segmentation tasks
  - BREAKING(pipeline): remove support for `FINCHClustering` and `HiddenMarkovModelClustering`
  - BREAKING(setup): drop support for Python 3.7
  - BREAKING(io): channels are now 0-indexed (used to be 1-indexed)
  - BREAKING(io): multi-channel audio is no longer downmixed to mono by default.
    You should update how `pyannote.audio.core.io.Audio` is instantiated:
    * replace `Audio()` by `Audio(mono="downmix")`;
    * replace `Audio(mono=True)` by `Audio(mono="downmix")`;
    * replace `Audio(mono=False)` by `Audio()`.
  - BREAKING(model): get rid of (flaky) `Model.introspection`
    If, for some weird reason, you wrote some custom code based on that,
    you should instead rely on `Model.example_output`.
<<<<<<< HEAD

### Features and improvements

  - feat(task): add [powerset](https://www.isca-speech.org/archive/interspeech_2023/plaquet23_interspeech.html) support to `SpeakerDiarization` task
  - feat(task): add support for multi-task models
  - feat(task): add support for label scope in speaker diarization task
  - feat(task): add support for missing classes in multi-label segmentation task
  - feat(model): add segmentation model based on torchaudio self-supervised representation
  - feat(pipeline): send pipeline to device with `pipeline.to(device)`
  - feat(pipeline): add `return_embeddings` option to `SpeakerDiarization` pipeline
  - feat(pipeline): make `segmentation_batch_size` and `embedding_batch_size` mutable in `SpeakerDiarization` pipeline (they now default to `1`)
  - feat(pipeline): add progress hook to pipelines
  - feat(pipeline): check version compatibility at load time
  - improve(task): load metadata as tensors rather than pyannote.core instances
  - improve(task): improve error message on missing specifications
=======
  - BREAKING(interactive): remove support for Prodigy recipes

>>>>>>> ad8a9e9d

### Fixes and improvements

  - fix(pipeline): fix reproducibility issue with Ampere CUDA devices
  - fix(pipeline): fix support for IOBase audio
  - fix(pipeline): fix corner case with no speaker
  - fix(train): prevent metadata preparation to happen twice
<<<<<<< HEAD
=======
  - fix(task): fix support for "balance" option
>>>>>>> ad8a9e9d
  - improve(task): shorten and improve structure of Tensorboard tags

### Dependencies update

  - setup: switch to torch 2.0+, torchaudio 2.0+, soundfile 0.12+, lightning 2.0+, torchmetrics 0.11+
  - setup: switch to pyannote.core 5.0+, pyannote.database 5.0+, and pyannote.pipeline 3.0+
  - setup: switch to speechbrain 0.5.14+

## Version 2.1.1 (2022-10-27)

  - BREAKING(pipeline): rewrite speaker diarization pipeline
  - feat(pipeline): add option to optimize for DER variant
  - feat(clustering): add support for NeMo speaker embedding
  - feat(clustering): add FINCH clustering
  - feat(clustering): add min_cluster_size hparams to AgglomerativeClustering
  - feat(hub): add support for private/gated models
  - setup(hub): switch to latest hugginface_hub API
  - fix(pipeline): fix support for missing reference in Resegmentation pipeline
  - fix(clustering) fix corner case where HMM.fit finds too little states

## Version 2.0.1 (2022-07-20)

  - BREAKING: complete rewrite
  - feat: much better performance
  - feat: Python-first API
  - feat: pretrained pipelines (and models) on Huggingface model hub
  - feat: multi-GPU training with pytorch-lightning
  - feat: data augmentation with torch-audiomentations
  - feat: Prodigy recipe for model-assisted audio annotation

## Version 1.1.2 (2021-01-28)

  - fix: make sure master branch is used to load pretrained models (#599)

## Version 1.1 (2020-11-08)

  - last release before complete rewriting

## Version 1.0.1 (2018-07-19)

  - fix: fix regression in Precomputed.__call__ (#110, #105)

## Version 1.0 (2018-07-03)

  - chore: switch from keras to pytorch (with tensorboard support)
  - improve: faster & better traning (`AutoLR`, advanced learning rate schedulers, improved batch generators)
  - feat: add tunable speaker diarization pipeline (with its own tutorial)
  - chore: drop support for Python 2 (use Python 3.6 or later)

## Version 0.3.1 (2017-07-06)

  - feat: add python 3 support
  - chore: rewrite neural speaker embedding using autograd
  - feat: add new embedding architectures
  - feat: add new embedding losses
  - chore: switch to Keras 2
  - doc: add tutorial for (MFCC) feature extraction
  - doc: add tutorial for (LSTM-based) speech activity detection
  - doc: add tutorial for (LSTM-based) speaker change detection
  - doc: add tutorial for (TristouNet) neural speaker embedding

## Version 0.2.1 (2017-03-28)

  - feat: add LSTM-based speech activity detection
  - feat: add LSTM-based speaker change detection
  - improve: refactor LSTM-based speaker embedding
  - feat: add librosa basic support
  - feat: add SMORMS3 optimizer

## Version 0.1.4 (2016-09-26)

  - feat: add 'covariance_type' option to BIC segmentation

## Version 0.1.3 (2016-09-23)

  - chore: rename sequence generator in preparation of the release of
    TristouNet reproducible research package.

## Version 0.1.2 (2016-09-22)

  - first public version<|MERGE_RESOLUTION|>--- conflicted
+++ resolved
@@ -24,15 +24,8 @@
 ### Breaking changes
 
   - BREAKING(task): rename `Segmentation` task to `SpeakerDiarization`
-<<<<<<< HEAD
-  - BREAKING(task): remove support for variable chunk duration for segmentation tasks
   - BREAKING(pipeline): pipeline defaults to CPU (use `pipeline.to(device)`)
   - BREAKING(pipeline): remove `SpeakerSegmentation` pipeline (use `SpeakerDiarization` pipeline)
-  - BREAKING(pipeline): remove support for `FINCHClustering` and `HiddenMarkovModelClustering`
-=======
-  - BREAKING(pipeline): pipeline defaults to CPU (use `pipeline.to(device)`)
-  - BREAKING(pipeline): remove `SpeakerSegmentation` pipeline (use `SpeakerDiarization` pipeline)
->>>>>>> ad8a9e9d
   - BREAKING(pipeline): remove `segmentation_duration` parameter from `SpeakerDiarization` pipeline (defaults to `duration` of segmentation model)
   - BREAKING(task): remove support for variable chunk duration for segmentation tasks
   - BREAKING(pipeline): remove support for `FINCHClustering` and `HiddenMarkovModelClustering`
@@ -46,26 +39,8 @@
   - BREAKING(model): get rid of (flaky) `Model.introspection`
     If, for some weird reason, you wrote some custom code based on that,
     you should instead rely on `Model.example_output`.
-<<<<<<< HEAD
-
-### Features and improvements
-
-  - feat(task): add [powerset](https://www.isca-speech.org/archive/interspeech_2023/plaquet23_interspeech.html) support to `SpeakerDiarization` task
-  - feat(task): add support for multi-task models
-  - feat(task): add support for label scope in speaker diarization task
-  - feat(task): add support for missing classes in multi-label segmentation task
-  - feat(model): add segmentation model based on torchaudio self-supervised representation
-  - feat(pipeline): send pipeline to device with `pipeline.to(device)`
-  - feat(pipeline): add `return_embeddings` option to `SpeakerDiarization` pipeline
-  - feat(pipeline): make `segmentation_batch_size` and `embedding_batch_size` mutable in `SpeakerDiarization` pipeline (they now default to `1`)
-  - feat(pipeline): add progress hook to pipelines
-  - feat(pipeline): check version compatibility at load time
-  - improve(task): load metadata as tensors rather than pyannote.core instances
-  - improve(task): improve error message on missing specifications
-=======
   - BREAKING(interactive): remove support for Prodigy recipes
 
->>>>>>> ad8a9e9d
 
 ### Fixes and improvements
 
@@ -73,10 +48,7 @@
   - fix(pipeline): fix support for IOBase audio
   - fix(pipeline): fix corner case with no speaker
   - fix(train): prevent metadata preparation to happen twice
-<<<<<<< HEAD
-=======
   - fix(task): fix support for "balance" option
->>>>>>> ad8a9e9d
   - improve(task): shorten and improve structure of Tensorboard tags
 
 ### Dependencies update
